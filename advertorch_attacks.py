--- conflicted
+++ resolved
@@ -237,11 +237,7 @@
                                           confidence=confidence,
                                           clip_min=0.,
                                           clip_max=1.,
-<<<<<<< HEAD
-                                          max_iterations=600
-=======
                                           max_iterations=200
->>>>>>> 3c11e2ec
                                           )
         print('confidence = {}'.format(adversary.confidence))
         hps.n_batch_test = 5 
